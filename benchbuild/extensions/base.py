--- conflicted
+++ resolved
@@ -1,10 +1,6 @@
 """
 Extension base-classes for compile-time and run-time experiments.
 """
-<<<<<<< HEAD
-
-=======
->>>>>>> 239a5a36
 import logging
 import typing as tp
 from abc import ABCMeta
@@ -70,11 +66,7 @@
                 LOG.warning("No result from: %s", ext)
                 continue
             result_list = []
-<<<<<<< HEAD
-            if isinstance(results, Iterable):
-=======
             if isinstance(results, tp.Iterable):
->>>>>>> 239a5a36
                 result_list.extend(results)
             else:
                 result_list.append(results)
