#!/usr/bin/evn python
# encoding: utf-8

from pprof.project import ProjectFactory
from pprof.projects.pprof.group import PprofGroup
from plumbum import local


class Lulesh(PprofGroup):

    """ Lulesh """

    class Factory:

        def create(self, exp):
            return Lulesh(exp, "lulesh", "scientific")
    ProjectFactory.addFactory("Lulesh", Factory())

    def run_tests(self, experiment):
        from pprof.project import wrap
        from pprof.utils.run import run

        exp = wrap(self.run_f, experiment)
<<<<<<< HEAD
        for i in range(10):
            exp(str(i))
=======
        for i in range(1, 10):
            run(exp[str(i)])
>>>>>>> 98b4ca57

    src_file = "LULESH.cc"
    src_uri = "https://codesign.llnl.gov/lulesh/" + src_file

    def download(self):
        from pprof.utils.downloader import Wget

        with local.cwd(self.builddir):
            Wget(self.src_uri, self.src_file)

    def configure(self):
        pass

    def build(self):
        from pprof.utils.compiler import lt_clang_cxx
        from pprof.utils.run import run

        with local.cwd(self.builddir):
            clang_cxx = lt_clang_cxx(self.cflags, self.ldflags,
                                     self.compiler_extension)
            run(clang_cxx["-o", self.run_f, self.src_file])<|MERGE_RESOLUTION|>--- conflicted
+++ resolved
@@ -21,13 +21,8 @@
         from pprof.utils.run import run
 
         exp = wrap(self.run_f, experiment)
-<<<<<<< HEAD
         for i in range(10):
-            exp(str(i))
-=======
-        for i in range(1, 10):
             run(exp[str(i)])
->>>>>>> 98b4ca57
 
     src_file = "LULESH.cc"
     src_uri = "https://codesign.llnl.gov/lulesh/" + src_file
