from setuptools import find_packages, setup

with open('README.md') as f:
    long_description = f.read()

RESOURCES = [
    'res/misc/slurm.sh.inc', "res/sql/func.compare_region_wise2.sql",
    "res/sql/func.experiments.sql", "res/sql/func.recompilation.sql",
    "res/sql/func.run_regions.sql", "res/sql/func.total_dyncov_clean.sql",
    "res/sql/func.total_speedup.sql", "res/sql/func.compare_region_wise.sql",
    "res/sql/func.project_region_time.sql", "res/sql/func.run_durations.sql",
    "res/sql/func.speedup.sql", "res/sql/func.total_dyncov.sql",
    "res/sql/func.pj-test-eval.sql", "res/sql/func.compilestats_eval.sql",
    "res/sql/func.polly_mse.sql", "res/sql/func.profileScopDetection-eval.sql",
    "res/wrapping/run_compiler.py.inc", "res/wrapping/run_static.py.inc",
    "res/wrapping/run_dynamic.py.inc", "res/patches/linpack.patch"
]

setup(
    name='benchbuild',
    use_scm_version=True,
    url='https://github.com/PolyJIT/benchbuild',
    packages=find_packages(
        exclude=[
            "docs", "extern", "filters", "linker", "src", "statistics", "tests",
            "results"
        ]
    ),
    package_data={"benchbuild": RESOURCES},
    include_package_data=True,
    setup_requires=["pytest-runner", "setuptools_scm"],
    install_requires=[
        "Jinja2>=2.10,<4.0", "PyYAML>=5.1,<7.0", "attrs>=19.3,<22.0", "dill~=0.3",
        "pathos~=0.2", "parse~=1.14", "plumbum~=1.6", "psutil~=5.6",
<<<<<<< HEAD
        "psycopg2-binary~=2.8", "pygit2>=1.2.1,<1.6.0", "pygtrie~=2.3",
        "pyparsing>=2.4,<4.0", "rich>=6.1,<11.0", "sqlalchemy-migrate~=0.13",
        "typing-extensions>=3.7.4.3,<3.10.1.0", "virtualenv>=16.7,<21.0",
=======
        "psycopg2-binary~=2.8", "pygit2>=1.2.1,<1.8.0", "pygtrie~=2.3",
        "pyparsing~=2.4", "rich>=6.1,<12.0", "sqlalchemy-migrate~=0.13",
        "typing-extensions>=3.7.4.3,<4.0.2.0", "virtualenv>=16.7,<21.0",
>>>>>>> 81d0badd
        "schema~=0.7.4"
    ],
    author="Andreas Simbuerger",
    author_email="simbuerg@fim.uni-passau.de",
    description="This is the experiment driver for the benchbuild study",
    long_description=long_description,
    long_description_content_type='text/markdown',
    license="MIT",
    entry_points={
        'console_scripts': [
            'benchbuild=benchbuild.driver:main',
            'container=benchbuild.container:main'
        ]
    },
    classifiers=[
        'Development Status :: 4 - Beta', 'Intended Audience :: Developers',
        'Topic :: Software Development :: Testing',
        'License :: OSI Approved :: MIT License',
        'Programming Language :: Python :: 3'
    ],
    keywords="benchbuild experiments run-time"
)<|MERGE_RESOLUTION|>--- conflicted
+++ resolved
@@ -32,15 +32,9 @@
     install_requires=[
         "Jinja2>=2.10,<4.0", "PyYAML>=5.1,<7.0", "attrs>=19.3,<22.0", "dill~=0.3",
         "pathos~=0.2", "parse~=1.14", "plumbum~=1.6", "psutil~=5.6",
-<<<<<<< HEAD
-        "psycopg2-binary~=2.8", "pygit2>=1.2.1,<1.6.0", "pygtrie~=2.3",
-        "pyparsing>=2.4,<4.0", "rich>=6.1,<11.0", "sqlalchemy-migrate~=0.13",
-        "typing-extensions>=3.7.4.3,<3.10.1.0", "virtualenv>=16.7,<21.0",
-=======
         "psycopg2-binary~=2.8", "pygit2>=1.2.1,<1.8.0", "pygtrie~=2.3",
-        "pyparsing~=2.4", "rich>=6.1,<12.0", "sqlalchemy-migrate~=0.13",
+        "pyparsing~=2.4,<4.0", "rich>=6.1,<12.0", "sqlalchemy-migrate~=0.13",
         "typing-extensions>=3.7.4.3,<4.0.2.0", "virtualenv>=16.7,<21.0",
->>>>>>> 81d0badd
         "schema~=0.7.4"
     ],
     author="Andreas Simbuerger",
